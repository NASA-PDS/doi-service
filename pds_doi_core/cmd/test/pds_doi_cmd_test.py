--- conflicted
+++ resolved
@@ -59,11 +59,7 @@
         logger.info("test reserve xlsx file format")
         osti_doi = self._doi_code_service.reserve_doi_label(
             'input/DOI_Reserved_GEO_200318.xlsx',
-<<<<<<< HEAD
-            'Cartography and Imaging Sciences Discipline',
-=======
             'img','my_user@my_node.gov',
->>>>>>> fee857e6
             submit_label_flag=False)
         logger.info(osti_doi)
 
@@ -71,11 +67,7 @@
         logger.info("test reserve csv file format")
         osti_doi = self._doi_code_service.reserve_doi_label(
             'input/DOI_Reserved_GEO_200318.csv',
-<<<<<<< HEAD
-            'Cartography and Imaging Sciences Discipline',
-=======
             'img','my_user@my_node.gov',
->>>>>>> fee857e6
             submit_label_flag=False)
         logger.info(osti_doi)
 
