[metadata]
name = pds-doi-service
version = file: src/pds_doi_service/VERSION.txt
author = PDS
author_email = pds_operator@jpl.nasa.gov
description = Digital Object Identifier service for the Planetary Data System
long_description = file: README.md
long_description_content_type = text/markdown
license = apache-2.0
keywords = pds, doi, osti, dataCite
url = https://github.com/NASA-PDS/pds-doi-service
download_url = https://github.com/NASA-PDS/pds-doi-service/releases/
classifiers =
    Development Status :: 5 - Production/Stable
    Environment :: Web Environment
    Framework :: Flask
    Intended Audience :: Science/Research
    License :: OSI Approved :: Apache Software License
    Operating System :: OS Independent
    Programming Language :: Python :: 3
    Topic :: Scientific/Engineering


[options]
install_requires =
    appdirs>=1.4
    bs4==0.0.1
    certifi==2020.4.5.1
    chardet==3.0.4
    connexion[swagger-ui] == 2.7.0
    dataclasses==0.7; python_version <= '3.6'
    distlib==0.3.1
    fabric~=2.7.1
    filelock==3.0.12
    Flask==1.1.2
    flask-cors==3.0.9
    idna==2.9
    itsdangerous==2.0.1
    jinja2==3.0.1
    jsonschema==3.0.0
    lxml==4.6.3
    nltk==3.5
    numpy==1.21.2
    openapi-schema-validator==0.1.4
    openpyxl~=3.0.7
    pandas==1.3.4
    python-dateutil>=2.8
    python-jose[cryptography]
    pytz==2020.1
    requests>=2.23
    six>=1.14
    soupsieve>=2.0
    urllib3>=1.25
    waitress==2.0.0
    Werkzeug==0.16.0
    wheel
    xlrd>=1.2
    xmlschema==1.5.1
    xmltodict>=0.12
    zipp>=3.1
zip_safe = False
include_package_data = True
package_dir =
    = src
packages = find:
python_requires = >= 3.9
test_suite = pds_doi_service.test.suite


[options.extras_require]
dev =
    build
    black
    wheel
    flake8
    flake8-bugbear
    flake8-docstrings
    pep8-naming
    mypy
    pydocstyle
    coverage
    pytest
    pytest-cov
    pytest-watch
    pytest-xdist
    pre-commit
<<<<<<< HEAD
    sphinx==3.0.4
=======
    sphinx==3.2.1
>>>>>>> dd2d73b4
    sphinxcontrib-napoleon
    tox==3.28.0
    flask_testing==0.8.0
    sphinx-rtd-theme==0.5.0
    sphinx-argparse==0.2.5
    behave==1.2.6
    allure-behave==2.8.13
    behave-testrail-reporter==0.4.0
    pygit2~=1.9.2
    lxml-stubs
    pandas-stubs
    types-flask
    types-jsonschema
    types-pkg_resources
    types-python-dateutil
    types-requests
    types-six
    types-waitress
    virtualenv==20.8.1

# 👉 Note: The ``-stubs`` and ``types-`` dependencies above ↑ in the ``dev``
# extra must be duplicated in ``.pre-commit-config.yaml`` in order for ``tox``
# to successfully run ``mypy`` to successfully do the static type linting.
# You can run ``mypy`` standalone just fine. This repetition is unfortunate
# but we don't have a way around it right now 😔


[options.entry_points]
console_scripts =
    pds-doi-cmd=pds_doi_service.core.cmd.pds_doi_cmd:main
    pds-doi-api=pds_doi_service.api.__main__:main
    pds-doi-init=pds_doi_service.core.util.initialize_production_deployment:main


[options.packages.find]
where = src


[options.package_data]
pds.doi_service =
     api/swagger/swagger.yaml
     core/util/conf.default.ini
     core/actions/email_template_header.txt
     core/actions/email_template_body.txt
     core/outputs/datacite/datacite_4.3_schema.json
     core/outputs/datacite/DOI_DataCite_template_20210520-jinja2.json
     core/outputs/osti/DOI_IAD2_template_20210914-jinja2.xml
     core/outputs/osti/DOI_IAD2_template_20210914-jinja2.json
     core/outputs/osti/IAD3_schematron.sch
     core/outputs/osti/iad_schema.xsd


[coverage:run]
# No patterns to omit at this time


[test]

[tool:pytest]
addopts = -n auto --cov=pds

[install]

[flake8]
max-line-length = 120
extend-exclude = docs,tests,setup.py
docstring_convention = google

# Ignoring:
# E203 prevents flake8 from complaining about whitespace around slice
# components. Black formats per PEP8 and flake8 doesn't like some of
# this.
#
# E501 prevents flake8 from complaining line lengths > 79. We will use
# flake8-bugbear's B950 to handle line length lint errors. This trips
# when a line is > max-line-length + 10%.
#
# W503 is ignored for ``pds-doi-service`` not just because it makes use of
# left-aligned binary operators in multi-line expressions, but because the
# opposite advice is now the recommended practice; see
# • https://rhodesmill.org/brandon/slides/2012-11-pyconca/#laying-down-the-law
# • https://github.com/PyCQA/pycodestyle/pull/502
# • https://www.flake8rules.com/rules/W503.html
# • ET Tufte, _Seeing with Fresh Eyes: Meaning, Space, Data, Truth_, Graphics
#   Press 2020, p.14.

#### Errors D100, D101, D102, D103, D104, D107, D200, D202, D205, D212, D402, D403, D415, D417 are temporarily ignored
#    until the codebase has been brought into compliance
#    See #366

#### BEGIN PERMANENT IGNORE
# extend-ignore = E203, E501, W503
#### END PERMANENT IGNORE

#### BEGIN TEMPORARY IGNORE
extend-ignore = E203, E501, W503, B007, B008, B902, B950, D100, D101, D102, D103, D104, D107, D200, D202, D205, D212, D402, D403, D415, D417, E741, F401, F841, N805, N818
#### END TEMPORARY IGNORE

# Selects following test categories:
# D: Docstring errors and warnings
# E, W: PEP8 errors and warnings
# F: PyFlakes codes
# N: PEP8 Naming plugin codes
# B: flake8-bugbear codes
# B***: Specific flake8-bugbear opinionated warnings to trigger
#   B902: Invalid first argument used for method. Use self for instance
#       methods, and cls for class methods
#   B903: Use collections.namedtuple (or typing.NamedTuple) for data classes
#       that only set attributes in an __init__ method, and do nothing else.
#   B950: Line too long. This is a pragmatic equivalent of pycodestyle's
#       E501: it considers "max-line-length" but only triggers when the value
#       has been exceeded by more than 10%.
select = D,E,F,N,W,B,B902,B903,B950

[mypy]
# No patterns to ignore at this time<|MERGE_RESOLUTION|>--- conflicted
+++ resolved
@@ -84,11 +84,7 @@
     pytest-watch
     pytest-xdist
     pre-commit
-<<<<<<< HEAD
-    sphinx==3.0.4
-=======
     sphinx==3.2.1
->>>>>>> dd2d73b4
     sphinxcontrib-napoleon
     tox==3.28.0
     flask_testing==0.8.0
