--- conflicted
+++ resolved
@@ -44,15 +44,9 @@
                         {% endif %}
                         {% if author.affiliation and author.affiliation|length > 0 %}
                         "affiliation": [
-<<<<<<< HEAD
-                            {% for affiliation in author.affiliation %}
-                                {"name": "{{affiliation}}" }{% if not loop.last %},{% endif %}
-                            {% endfor %}
-=======
                         {% for affiliation in author.affiliation %}
                             "{{affiliation}}"{% if not loop.last %},{% endif +%}
                         {% endfor %}
->>>>>>> 485703c5
                         ],
                         {% endif %}
                         "nameIdentifiers": [
@@ -132,11 +126,7 @@
                         {% if editor.affiliation and editor.affiliation|length > 0 %}
                         "affiliation": [
                             {% for affiliation in editor.affiliation %}
-<<<<<<< HEAD
-                                {"name": "{{affiliation}}" }{% if not loop.last %},{% endif %}
-=======
                                 "{{affiliation}}"{% if not loop.last %},{% endif +%}
->>>>>>> 485703c5
                             {% endfor %}
                         ],
                         {% endif %}
