--- conflicted
+++ resolved
@@ -18,12 +18,8 @@
     -   id: reorder-python-imports
         files: ^src/|tests/
 
-<<<<<<< HEAD
-# Disabling "black" because it's conflicting with "reorder_python_imports"
-=======
 # Disabling "black" for now as it's conflicting with reorder_python_imports
 # (They keep fighting over whether to have a blank line before imports)
->>>>>>> f28b0f76
 #
 # -   repo: local
 #     hooks:
