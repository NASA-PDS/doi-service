--- conflicted
+++ resolved
@@ -1,10 +1,5 @@
 [tox]
-<<<<<<< HEAD
 envlist = py312, py313, docs, lint
-=======
-envlist = py313, docs, lint
-requires = tox>=4.6
->>>>>>> 12b82b0e
 
 [testenv]
 description = run tests
